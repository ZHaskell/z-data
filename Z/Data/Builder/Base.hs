{-|
Module      : Z.Data.Builder.Base
Description : Efficient serialization/format.
Copyright   : (c) Dong Han, 2017-2019
              (c) Tao He, 2018-2019
License     : BSD
Maintainer  : winterland1989@gmail.com
Stability   : experimental
Portability : non-portable

A 'Builder' records a buffer writing function, which can be 'mappend' in O(1) via composition.
In Z-Data a 'Builder' are designed to deal with different 'AllocateStrategy', it affects how
'Builder' react when writing across buffer boundaries:

  * When building a short strict 'Bytes' with 'buildBytes'\/'buildByteswith',
    we do a 'DoubleBuffer'.

  * When building a large lazy @[Bytes]@ with 'buildBytesList'\/'buildBytesListwith',
    we do an 'InsertChunk'.

  * When building and consuming are interlaced with 'buildAndRun'\/'buildAndRunWith',
    we do an 'OneShotAction'.

Most of the time using combinators from this module to build 'Builder' s is enough,
but in case of rolling something shining from the ground, keep an eye on correct
'AllocateStrategy' handling.

-}

module Z.Data.Builder.Base
  ( -- * Builder type
    Buffer(..)
  , BuildResult(..)
  , BuildStep
  , Builder(..)
  , append
   -- * Running a builder
  , buildBytes
  , buildBytesWith
  , buildBytesList
  , buildBytesListWith
    -- * Basic buiders
  , bytes, hexBytes, hexBytesUpper
  , ensureN
  , atMost
  , writeN
   -- * Pritimive builders
  , encodePrim
  , encodePrimLE
  , encodePrimBE
  -- * More builders
  , stringModifiedUTF8, charModifiedUTF8, stringUTF8, charUTF8, string7, char7, string8, char8, text
  -- * Builder helpers
  , paren, curly, square, angle, quotes, squotes, colon, comma, intercalateVec, intercalateList
  -- * Hex helpers
  , hexEncodeBytes, hs_hex_encode, hs_hex_encode_upper
  ) where

import           Control.Monad
import           Control.Monad.Primitive
import           Control.Monad.ST
<<<<<<< HEAD
import           Control.Monad.ST.Unsafe            (unsafeInterleaveST, unsafeIOToST)
import           Data.Bits                          (unsafeShiftL, unsafeShiftR, (.&.))
=======
import           Control.Monad.ST.Unsafe            (unsafeInterleaveST)
import           Data.Bits                          (unsafeShiftL, unsafeShiftR, (.&.))
import           Data.Primitive.Ptr                 (copyPtrToMutablePrimArray)
>>>>>>> a7402a2c
import           Data.Word
import           Data.Int
import           GHC.CString                        (unpackCString#, unpackCStringUtf8#)
import           GHC.Exts
import qualified Data.Primitive.PrimArray         as A
import           Z.Data.Array.Unaligned
import qualified Z.Data.Text.Base                 as T
import qualified Z.Data.Text.UTF8Codec            as T
import qualified Z.Data.Vector.Base               as V
import qualified Z.Data.Vector                    as V
import           Z.Foreign
import           System.IO.Unsafe
import           Test.QuickCheck.Arbitrary (Arbitrary(..), CoArbitrary(..))

<<<<<<< HEAD
-- | 'AllocateStrategy' will decide how each 'BuildStep' proceed when previous buffer is not enough.
--
data AllocateStrategy s
    = DoubleBuffer
    -- ^ Double the buffer and continue building
    | InsertChunk {-# UNPACK #-} !Int
    -- ^ Insert a new chunk and continue building
    | OneShotAction (V.Bytes -> ST s ())
    -- ^ Freeze current chunk and perform action with it.
    -- Use the 'V.Bytes' argument outside the action is dangerous
    -- since we will reuse the buffer after action finished.

=======
>>>>>>> a7402a2c
-- | Helper type to help ghc unpack
--
data Buffer = Buffer {-# UNPACK #-} !(A.MutablePrimArray RealWorld Word8)  -- ^ the buffer content
                     {-# UNPACK #-} !Int  -- ^ writing offset

freezeBuffer :: Buffer -> IO V.Bytes
{-# INLINE freezeBuffer #-}
freezeBuffer (Buffer buf offset) = do
    siz <- A.sizeofMutableArr buf
    when (offset < siz) (A.shrinkMutableArr buf offset)
    !arr <- A.unsafeFreezeArr buf
    return (V.PrimVector arr 0 offset)

-- | @BuilderStep@ is a function that fill buffer under given conditions.
--
type BuildStep = Buffer -> IO BuildResult

-- | 'BuildSignal's abstract signals to the caller of a 'BuildStep'. There are
-- three signals: 'done', 'bufferFull', or 'insertChunks signals
data BuildResult
    = Done {-# UNPACK #-} !Buffer
    | BufferFull {-# UNPACK #-} !Buffer {-# UNPACK #-} !Int BuildStep
    | InsertBytes {-# UNPACK #-} !Buffer V.Bytes BuildStep

-- | @Builder@ is a monad to help compose @BuilderStep@. With next @BuilderStep@ continuation,
-- we can do interesting things like perform some action, or interleave the build process.
--
-- Notes on 'IsString' instance: @Builder ()@'s 'IsString' instance use 'stringModifiedUTF8',
-- which is different from 'stringUTF8' in that it DOES NOT PROVIDE UTF8 GUARANTEES! :
--
-- * @\\NUL@ will be written as @\xC0 \x80@.
-- * @\\xD800@ ~ @\\xDFFF@ will be encoded in three bytes as normal UTF-8 codepoints.
--
newtype Builder a = Builder
    { runBuilder :: (a -> BuildStep) -> BuildStep }

instance Show (Builder a) where
    show = show . buildBytes

instance Functor Builder where
    {-# INLINE fmap #-}
    fmap f (Builder b) = Builder (\ k -> b (k . f))
    {-# INLINE (<$) #-}
    a <$ (Builder b) = Builder (\ k -> b (\ _ -> k a))

instance Applicative Builder where
    {-# INLINE pure #-}
    pure x = Builder (\ k -> k x)
    {-# INLINE (<*>) #-}
    (Builder f) <*> (Builder b) = Builder (\ k -> f ( \ ab -> b (k . ab)))
    {-# INLINE (*>) #-}
    (*>) = append

instance Monad Builder where
    {-# INLINE (>>=) #-}
    (Builder b) >>= f = Builder (\ k -> b ( \ a -> runBuilder (f a) k))
    {-# INLINE (>>) #-}
    (>>) = append

instance Semigroup (Builder ()) where
    (<>) = append
    {-# INLINE (<>) #-}

instance Monoid (Builder ()) where
    mempty = pure ()
    {-# INLINE mempty #-}
    mappend = append
    {-# INLINE mappend #-}
    mconcat = foldr append (pure ())
    {-# INLINE mconcat #-}

-- | This instance simple write literals' bytes into buffer,
-- which is different from 'stringUTF8' in that it DOES NOT PROVIDE UTF8 GUARANTEES! :
instance (a ~ ()) => IsString (Builder a) where
    {-# INLINE fromString #-}
    fromString = stringModifiedUTF8

instance Arbitrary (Builder ()) where
    arbitrary = bytes <$> arbitrary
    shrink b = (bytes . V.pack) <$> shrink (V.unpack (buildBytes b))

instance CoArbitrary (Builder ()) where
    coarbitrary = coarbitrary . buildBytes

-- | Encode string with modified UTF-8 encoding, will be rewritten to a memcpy if possible.
stringModifiedUTF8 :: String -> Builder ()
{-# INLINE CONLIKE [0] stringModifiedUTF8 #-}
{-# RULES
    "stringModifiedUTF8/packAddrModified" forall addr . stringModifiedUTF8 (unpackCString# addr) = packAddrModified addr
  #-}
{-# RULES
    "stringModifiedUTF8/packAddrModified" forall addr . stringModifiedUTF8 (unpackCStringUtf8# addr) = packAddrModified addr
  #-}
stringModifiedUTF8 = mapM_ charModifiedUTF8

-- | Turn 'Char' into 'Builder' with Modified UTF8 encoding
--
-- @\\NUL@ is encoded as two bytes @C0 80@ , @\\xD800@ ~ @\\xDFFF@ is encoded as a three bytes normal UTF-8 codepoint.
charModifiedUTF8 :: Char -> Builder ()
{-# INLINE charModifiedUTF8 #-}
charModifiedUTF8 chr = do
    ensureN 4
    Builder (\ k (Buffer mba i) -> do
        i' <- T.encodeCharModifiedUTF8 mba i chr
        k () (Buffer mba i'))

packAddrModified :: Addr# -> Builder ()
packAddrModified addr0# = copy addr0#
  where
    len = fromIntegral . unsafeDupablePerformIO $ V.c_strlen addr0#
    copy addr# = do
        ensureN len
        Builder (\ k (Buffer mba i) -> do
           copyPtrToMutablePrimArray mba i (Ptr addr#) len
           k () (Buffer mba (i + len)))

append :: Builder a -> Builder b -> Builder b
{-# INLINE append #-}
append (Builder f) (Builder g) = Builder (\ k -> f ( \ _ ->  g k))

--------------------------------------------------------------------------------

-- | Write a 'V.Bytes'.
bytes :: V.Bytes -> Builder ()
{-# INLINE bytes #-}
<<<<<<< HEAD
bytes bs@(V.PrimVector arr s l) = Builder (\ strategy k buffer@(Buffer buf offset) -> do
    siz <- A.getSizeofMutablePrimArray buf
    if siz - offset >= l
    then do
        A.copyPrimArray buf offset arr s l
        k () (Buffer buf (offset+l))
    else handleBoundary strategy bs k buffer)
  where
    {-# NOINLINE handleBoundary #-}
    handleBoundary :: forall s. AllocateStrategy s -> V.Bytes -> (() -> BuildStep s) -> BuildStep s
    handleBoundary DoubleBuffer (V.PrimVector arr s l) k buffer =
        doubleBuffer l (\ (Buffer buf' offset') -> do
            A.copyPrimArray buf' offset' arr s l
            k () (Buffer buf' (offset'+l))
        ) buffer
    handleBoundary (InsertChunk chunkSiz) (V.PrimVector arr s l) k buffer@(Buffer buf offset)
        | l <= chunkSiz `unsafeShiftR` 1 =
             insertChunk chunkSiz l (\ (Buffer buf' offset') -> do
                A.copyPrimArray buf' offset' arr s l
                k () (Buffer buf' (offset'+l))) buffer
        | offset /= 0 =
             insertChunk chunkSiz 0 (\ buffer' -> (bs:) `fmap` (k () buffer')) buffer
        | otherwise = (bs:) `fmap` k () buffer
    handleBoundary (OneShotAction action) (V.PrimVector arr s l) k buffer@(Buffer buf offset) = do
        chunkSiz <- A.getSizeofMutablePrimArray buf
        case () of
            _
                | l <= chunkSiz `unsafeShiftR` 1 ->
                     oneShotAction action l (\ (Buffer buf' offset') -> do
                        A.copyPrimArray buf' offset' arr s l
                        k () (Buffer buf' (offset'+l))) buffer
                | offset /= 0 ->
                    oneShotAction action 0 (\ buffer' -> action bs >> k () buffer') buffer
                | otherwise -> action bs >> k () buffer

-- | Write a 'V.Bytes' in lowercase hex nibbles.
hexBytes :: V.Bytes -> Builder ()
{-# INLINE hexBytes #-}
hexBytes = hexBytes_ False

-- | Write a 'V.Bytes' in uppercase HEX nibbles.
hexBytesUpper :: V.Bytes -> Builder ()
{-# INLINE hexBytesUpper #-}
hexBytesUpper = hexBytes_ True

-- | Write a 'V.Bytes' in hex nibbles.
hexBytes_ :: Bool -> V.Bytes -> Builder ()
{-# INLINE hexBytes_ #-}
hexBytes_ upper bs@(V.PrimVector arr s l) = Builder (\ strategy k buffer@(Buffer buf offset) ->
    case strategy of
        DoubleBuffer -> copy strategy k buffer
        InsertChunk chunkSiz
            | l <= chunkSiz `unsafeShiftR` 2 ->
                copy strategy k buffer -- the copy limit is half the chunk size(hex encode will have 2*length)
            | offset /= 0 ->
                 insertChunk chunkSiz 0 (\ buffer' -> (bs':) `fmap` k () buffer') buffer
            | otherwise -> (bs':) `fmap` k () buffer
        OneShotAction action -> do
            chunkSiz <- A.getSizeofMutablePrimArray buf
            case () of
                _
                    | l <= chunkSiz `unsafeShiftR` 2 ->
                        copy strategy k buffer
                    | offset /= 0 ->
                        oneShotAction action 0 (\ buffer' -> action bs' >> k () buffer') buffer
                    | otherwise -> action bs' >> k () buffer)
  where
    copy :: forall s. AllocateStrategy s -> (() -> BuildStep s) -> BuildStep s
    {-# INLINE copy #-}
    copy strategy k =
        let l' = l `unsafeShiftL` 1
        in runBuilder (ensureN l') strategy ( \ _ (Buffer buf@(MutablePrimArray buf#) offset) -> do
            unsafeIOToST . withPrimArrayUnsafe arr $ \ parr _ ->
                if upper
                then hs_hex_encode_upper (unsafeCoerce# buf#) offset parr s l
                else hs_hex_encode (unsafeCoerce# buf#) offset parr s l
            k () (Buffer buf (offset+l')))

    bs' = hexEncodeBytes upper bs
=======
bytes bs@(V.PrimVector arr s l) = Builder (\ k buffer@(Buffer buf offset) -> do
    siz <- A.sizeofMutableArr buf
    if siz - offset >= l
    then do
        A.copyArr buf offset arr s l
        k () (Buffer buf (offset+l))
    else return (InsertBytes buffer bs (k ())))
>>>>>>> a7402a2c

-- | Ensure that there are at least @n@ many elements available.
ensureN :: Int -> Builder ()
{-# INLINE ensureN #-}
<<<<<<< HEAD
ensureN !n = Builder $ \ strategy k buffer@(Buffer buf offset) -> do
    siz <- A.getSizeofMutablePrimArray buf
    if siz - offset >= n
    then k () buffer
    else handleBoundary strategy n k buffer
  where
    {-# NOINLINE handleBoundary #-} -- Don't inline this branchy code
    handleBoundary DoubleBuffer n' k buffer = doubleBuffer n' (k ()) buffer
    handleBoundary (InsertChunk chunkSiz) n' k buffer = insertChunk chunkSiz n' (k ()) buffer
    handleBoundary (OneShotAction action) n' k buffer = oneShotAction action n' (k ()) buffer

--------------------------------------------------------------------------------
--
-- Handle chunk boundary

doubleBuffer :: Int -> BuildStep s -> BuildStep s
doubleBuffer !wantSiz k (Buffer buf offset) = do
    !siz <- A.getSizeofMutablePrimArray buf
    let !siz' = max (offset + wantSiz `unsafeShiftL` 1)
                    (siz `unsafeShiftL` 1)
    buf' <- A.resizeMutablePrimArray buf siz'   -- double the buffer
    k (Buffer buf' offset)                -- continue building
{-# INLINE doubleBuffer #-}

insertChunk :: Int -> Int -> BuildStep s -> BuildStep s
{-# INLINE insertChunk #-}
insertChunk !chunkSiz !wantSiz k (Buffer buf offset) = do
    !siz <- A.getSizeofMutablePrimArray buf
    case () of
        _
            | offset /= 0 -> do
                when (offset < siz)
                    (A.shrinkMutablePrimArray buf offset)            -- shrink old buffer if not full
                arr <- A.unsafeFreezePrimArray buf                   -- popup old buffer
                buf' <- A.newPrimArray (max wantSiz chunkSiz)        -- make a new buffer
                xs <- unsafeInterleaveST (k (Buffer buf' 0))   -- delay the rest building process
                let v = V.fromArr arr 0 offset
                v `seq` pure (v : xs)
            | wantSiz <= siz -> k (Buffer buf 0) -- this should certainly not hold, but we still guard it
            | otherwise -> do
                buf' <- A.newPrimArray (max wantSiz chunkSiz)        -- make a new buffer
                k (Buffer buf' 0)

oneShotAction :: (V.Bytes -> ST s ()) -> Int -> BuildStep s -> BuildStep s
{-# INLINE oneShotAction #-}
oneShotAction action !wantSiz k (Buffer buf offset) = do
    !siz <- A.getSizeofMutablePrimArray buf
    case () of
        _
            | offset /= 0 -> do
                arr <- A.unsafeFreezePrimArray buf             -- popup old buffer
                action (V.PrimVector arr 0 offset)
                if wantSiz <= siz
                then k (Buffer buf 0)                    -- continue building with old buf
                else do
                    buf' <- A.newPrimArray wantSiz             -- make a new buffer
                    k (Buffer buf' 0)
            | wantSiz <= siz -> k (Buffer buf 0)
            | otherwise -> do
                buf' <- A.newPrimArray wantSiz                -- make a new buffer
                k (Buffer buf' 0 )
=======
ensureN !n = Builder (\ k buffer@(Buffer buf offset) -> do
    siz <- A.sizeofMutableArr buf
    if siz - offset >= n
    then k () buffer
    else return (BufferFull buffer n (k ())))
>>>>>>> a7402a2c

--------------------------------------------------------------------------------

-- | Shortcut to 'buildBytesWith' 'V.defaultInitSize'.
buildBytes :: Builder a -> V.Bytes
{-# INLINE buildBytes #-}
buildBytes = buildBytesWith V.defaultInitSize

-- | Run Builder with 'DoubleBuffer' strategy, which is suitable
-- for building short bytes.
buildBytesWith :: Int -> Builder a -> V.Bytes
{-# INLINABLE buildBytesWith #-}
<<<<<<< HEAD
buildBytesWith initSiz (Builder b) = runST $ do
    buf <- A.newPrimArray initSiz
    [bs] <- b DoubleBuffer lastStep (Buffer buf 0 )
    pure bs
  where
    lastStep _ (Buffer buf offset) = do
        siz <- A.getSizeofMutablePrimArray buf
        when (offset < siz) (A.shrinkMutablePrimArray buf offset)
        arr <- A.unsafeFreezePrimArray buf
        pure [V.PrimVector arr 0 offset]
=======
buildBytesWith initSiz (Builder b) = unsafePerformIO $ do
    buf <- A.newArr initSiz
    loop =<< b (\ _ -> return . Done) (Buffer buf 0)
  where
    loop r = case r of
        Done buffer -> freezeBuffer buffer
        BufferFull (Buffer buf offset) wantSiz k -> do
            !siz <- A.sizeofMutableArr buf
            let !siz' = max (offset + wantSiz `unsafeShiftL` 1)
                            (siz `unsafeShiftL` 1)
            buf' <- A.resizeMutableArr buf siz'   -- grow buffer
            loop =<< k (Buffer buf' offset)
        InsertBytes (Buffer buf offset) (V.PrimVector arr s l) k -> do
            !siz <- A.sizeofMutableArr buf
            let !siz' = max (offset + l `unsafeShiftL` 1)
                            (siz `unsafeShiftL` 1)
            buf' <- A.resizeMutableArr buf siz'   -- grow buffer
            A.copyArr buf' offset arr s l
            loop =<< k (Buffer buf' (offset+l))

>>>>>>> a7402a2c

-- | Shortcut to 'buildBytesListWith' 'V.defaultChunkSize'.
buildBytesList :: Builder a -> [V.Bytes]
{-# INLINE buildBytesList #-}
buildBytesList = buildBytesListWith  V.smallChunkSize V.defaultChunkSize

-- | Run Builder with 'InsertChunk' strategy, which is suitable
-- for building lazy bytes chunks.
buildBytesListWith :: Int -> Int -> Builder a -> [V.Bytes]
{-# INLINABLE buildBytesListWith #-}
<<<<<<< HEAD
buildBytesListWith initSiz chunkSiz (Builder b) = runST $ do
    buf <- A.newPrimArray initSiz
    b (InsertChunk chunkSiz) lastStep (Buffer buf 0)
  where
    lastStep _ (Buffer buf offset) = do
        arr <- A.unsafeFreezePrimArray buf
        pure [V.PrimVector arr 0 offset]

-- | Shortcut to 'buildAndRunWith' 'V.defaultChunkSize'.
buildAndRun :: (V.Bytes -> IO ()) -> Builder a -> IO ()
buildAndRun = buildAndRunWith V.defaultChunkSize

-- | Run Builder with 'OneShotAction' strategy, which is suitable
-- for doing effects while building.
buildAndRunWith :: Int -> (V.Bytes -> IO ()) -> Builder a -> IO ()
buildAndRunWith chunkSiz action (Builder b) = do
    buf <- A.newPrimArray chunkSiz
    _ <- stToIO (b (OneShotAction (\ bs -> ioToPrim (action bs))) lastStep (Buffer buf 0))
    pure ()
  where
    lastStep :: a -> BuildStep RealWorld
    lastStep _ (Buffer buf offset) = do
        arr <- A.unsafeFreezePrimArray buf
        ioToPrim (action (V.PrimVector arr 0 offset))
        pure [] -- to match the silly pure type
{-# INLINABLE buildAndRun #-}
=======
buildBytesListWith initSiz chunkSiz (Builder b) = unsafePerformIO $ do
    buf <- A.newArr initSiz
    loop [] =<< b (\ _ -> return . Done) (Buffer buf 0)
  where
    loop acc r = case r of
        Done buffer -> do
            !v <- freezeBuffer buffer
            return (reverse (v : acc))
        BufferFull buffer@(Buffer buf offset) wantSiz k -> do
            let !siz' = max chunkSiz wantSiz
            buf' <- A.resizeMutableArr buf siz'   -- new buffer
            if (offset == 0)
            then loop acc =<< k (Buffer buf' 0)
            else do
                !v <- freezeBuffer buffer
                loop (v : acc) =<< k (Buffer buf' 0)
        InsertBytes buffer@(Buffer buf offset) v@(V.PrimVector arr s l) k -> do
            if (offset == 0)
            then loop (v : acc) =<< k buffer
            else do
                !v' <- freezeBuffer buffer
                buf' <- A.resizeMutableArr buf chunkSiz   -- new buffer
                if (l < chunkSiz `unsafeShiftR` 1)
                then do
                    A.copyArr buf' 0 arr s l
                    loop (v' : acc) =<< k (Buffer buf' l)
                else loop (v : v' : acc) =<< k (Buffer buf' 0)
>>>>>>> a7402a2c

--------------------------------------------------------------------------------

atMost :: Int  -- ^ size bound
       -> (A.MutablePrimArray RealWorld Word8 -> Int -> IO Int)  -- ^ the writer which pure a new offset
                                                                       -- for next write
       -> Builder ()
{-# INLINE atMost #-}
atMost n f = ensureN n `append`
    Builder (\ k (Buffer buf offset ) ->
        f buf offset >>= \ offset' -> k () (Buffer buf offset'))

writeN :: Int  -- ^ size bound
       -> (A.MutablePrimArray RealWorld Word8 -> Int -> IO ())  -- ^ the writer which pure a new offset
                                                                    -- for next write
       -> Builder ()
{-# INLINE writeN #-}
writeN n f = ensureN n `append`
    Builder (\ k (Buffer buf offset ) ->
        f buf offset >> k () (Buffer buf (offset+n)))

-- | write primitive types in host byte order.
encodePrim :: forall a. Unaligned a => a -> Builder ()
{-# INLINE encodePrim #-}
{-# SPECIALIZE INLINE encodePrim :: Word -> Builder () #-}
{-# SPECIALIZE INLINE encodePrim :: Word64 -> Builder () #-}
{-# SPECIALIZE INLINE encodePrim :: Word32 -> Builder () #-}
{-# SPECIALIZE INLINE encodePrim :: Word16 -> Builder () #-}
{-# SPECIALIZE INLINE encodePrim :: Word8 -> Builder () #-}
{-# SPECIALIZE INLINE encodePrim :: Int -> Builder () #-}
{-# SPECIALIZE INLINE encodePrim :: Int64 -> Builder () #-}
{-# SPECIALIZE INLINE encodePrim :: Int32 -> Builder () #-}
{-# SPECIALIZE INLINE encodePrim :: Int16 -> Builder () #-}
{-# SPECIALIZE INLINE encodePrim :: Int8 -> Builder () #-}
encodePrim x = do
    ensureN n
    Builder (\ k (Buffer mpa i) -> do
        writePrimWord8ArrayAs mpa i x
        k () (Buffer mpa (i + n)))
  where
    n = unalignedSize (undefined :: a)

-- | write primitive types with little endianess.
encodePrimLE :: forall a. Unaligned (LE a) => a -> Builder ()
{-# INLINE encodePrimLE #-}
{-# SPECIALIZE INLINE encodePrimLE :: Word -> Builder () #-}
{-# SPECIALIZE INLINE encodePrimLE :: Word64 -> Builder () #-}
{-# SPECIALIZE INLINE encodePrimLE :: Word32 -> Builder () #-}
{-# SPECIALIZE INLINE encodePrimLE :: Word16 -> Builder () #-}
{-# SPECIALIZE INLINE encodePrimLE :: Int -> Builder () #-}
{-# SPECIALIZE INLINE encodePrimLE :: Int64 -> Builder () #-}
{-# SPECIALIZE INLINE encodePrimLE :: Int32 -> Builder () #-}
{-# SPECIALIZE INLINE encodePrimLE :: Int16 -> Builder () #-}
encodePrimLE = encodePrim . LE

-- | write primitive types with big endianess.
encodePrimBE :: forall a. Unaligned (BE a) => a -> Builder ()
{-# INLINE encodePrimBE #-}
{-# SPECIALIZE INLINE encodePrimBE :: Word -> Builder () #-}
{-# SPECIALIZE INLINE encodePrimBE :: Word64 -> Builder () #-}
{-# SPECIALIZE INLINE encodePrimBE :: Word32 -> Builder () #-}
{-# SPECIALIZE INLINE encodePrimBE :: Word16 -> Builder () #-}
{-# SPECIALIZE INLINE encodePrimBE :: Int -> Builder () #-}
{-# SPECIALIZE INLINE encodePrimBE :: Int64 -> Builder () #-}
{-# SPECIALIZE INLINE encodePrimBE :: Int32 -> Builder () #-}
{-# SPECIALIZE INLINE encodePrimBE :: Int16 -> Builder () #-}
encodePrimBE = encodePrim . BE

--------------------------------------------------------------------------------

-- | Turn 'String' into 'Builder' with UTF8 encoding
--
-- Illegal codepoints will be written as 'T.replacementChar's.
--
-- This is different from writing string literals builders via @OverloadedStrings@, because string literals
-- do not provide UTF8 guarantees.
--
-- This function will be rewritten into a memcpy if possible, (running a fast UTF-8 validation
-- at runtime first).
stringUTF8 :: String -> Builder ()
{-# INLINE CONLIKE [0] stringUTF8 #-}
{-# RULES
    "stringUTF8/packASCIIAddr" forall addr . stringUTF8 (unpackCString# addr) = packASCIIAddr addr
  #-}
{-# RULES
    "stringUTF8/packUTF8Addr" forall addr . stringUTF8 (unpackCString# addr) = packUTF8Addr addr
  #-}
stringUTF8 = mapM_ charUTF8

packASCIIAddr :: Addr# -> Builder ()
packASCIIAddr addr0# = copy addr0#
  where
    len = fromIntegral . unsafeDupablePerformIO $ V.c_strlen addr0#
    copy addr# = do
        ensureN len
        Builder (\ k (Buffer mba i) -> do
           copyPtrToMutablePrimArray mba i (Ptr addr#) len
           k () (Buffer mba (i + len)))

packUTF8Addr :: Addr# -> Builder ()
packUTF8Addr addr0# = validateAndCopy addr0#
  where
    len = fromIntegral . unsafeDupablePerformIO $ V.c_strlen addr0#
    valid = unsafeDupablePerformIO $ T.c_utf8_validate_addr addr0# len
    validateAndCopy addr#
        | valid == 0 = mapM_ charUTF8 (unpackCString# addr#)
        | otherwise = do
            ensureN len
            Builder (\ k (Buffer mba i) -> do
               copyPtrToMutablePrimArray mba i (Ptr addr#) len
               k () (Buffer mba (i + len)))

-- | Turn 'Char' into 'Builder' with UTF8 encoding
--
-- Illegal codepoints will be written as 'T.replacementChar's.
charUTF8 :: Char -> Builder ()
{-# INLINE charUTF8 #-}
charUTF8 chr = do
    ensureN 4
    Builder (\ k (Buffer mba i) -> do
        i' <- T.encodeChar mba i chr
        k () (Buffer mba i'))

-- | Turn 'String' into 'Builder' with ASCII7 encoding
--
-- Codepoints beyond @'\x7F'@ will be chopped.
string7 :: String -> Builder ()
{-# INLINE string7 #-}
string7 = mapM_ char7

-- | Turn 'Char' into 'Builder' with ASCII7 encoding
--
-- Codepoints beyond @'\x7F'@ will be chopped.
char7 :: Char -> Builder ()
{-# INLINE char7 #-}
char7 chr = do
    ensureN 1
    Builder (\ k (Buffer mpa i) -> do
        let x = V.c2w chr .&. 0x7F
        writePrimWord8ArrayAs mpa i x
        k () (Buffer mpa (i+1)))

-- | Turn 'String' into 'Builder' with ASCII8 encoding
--
-- Codepoints beyond @'\xFF'@ will be chopped.
-- Note, this encoding is NOT compatible with UTF8 encoding, i.e. bytes written
-- by this builder may not be legal UTF8 encoding bytes.
string8 :: String -> Builder ()
{-# INLINE string8 #-}
string8 = mapM_ char8

-- | Turn 'Char' into 'Builder' with ASCII8 encoding
--
-- Codepoints beyond @'\xFF'@ will be chopped.
-- Note, this encoding is NOT compatible with UTF8 encoding, i.e. bytes written
-- by this builder may not be legal UTF8 encoding bytes.
char8 :: Char -> Builder ()
{-# INLINE char8 #-}
char8 chr = do
    ensureN 1
    Builder (\ k (Buffer mpa i) -> do
        let x = V.c2w chr
        writePrimWord8ArrayAs mpa i x
        k () (Buffer mpa (i+1)))

-- | Write UTF8 encoded 'Text' using 'Builder'.
--
-- Note, if you're trying to write string literals builders,
-- please open 'OverloadedStrings' and use 'Builder's 'IsString' instance,
-- it will be rewritten into a memcpy.
text :: T.Text -> Builder ()
{-# INLINE text #-}
text (T.Text bs) = bytes bs

--------------------------------------------------------------------------------

#define BACKSLASH 92
#define CLOSE_ANGLE 62
#define CLOSE_CURLY 125
#define CLOSE_PAREN 41
#define CLOSE_SQUARE 93
#define COMMA 44
#define COLON 58
#define DOUBLE_QUOTE 34
#define OPEN_ANGLE 60
#define OPEN_CURLY 123
#define OPEN_PAREN 40
#define OPEN_SQUARE 91
#define SINGLE_QUOTE 39

-- | add @(...)@ to original builder.
paren :: Builder () -> Builder ()
{-# INLINE paren #-}
paren b = encodePrim @Word8 OPEN_PAREN >> b >> encodePrim @Word8 CLOSE_PAREN

-- | add @{...}@ to original builder.
curly :: Builder () -> Builder ()
{-# INLINE curly #-}
curly b = encodePrim @Word8 OPEN_CURLY >> b >> encodePrim @Word8 CLOSE_CURLY

-- | add @[...]@ to original builder.
square :: Builder () -> Builder ()
{-# INLINE square #-}
square b = encodePrim @Word8 OPEN_SQUARE >> b >> encodePrim @Word8 CLOSE_SQUARE

-- | add @/<.../>@ to original builder.
angle :: Builder () -> Builder ()
{-# INLINE angle #-}
angle b = encodePrim @Word8 OPEN_ANGLE >> b >> encodePrim @Word8 CLOSE_ANGLE

-- | add @/".../"@ to original builder.
quotes :: Builder () -> Builder ()
{-# INLINE quotes #-}
quotes b = encodePrim @Word8 DOUBLE_QUOTE >> b >> encodePrim @Word8 DOUBLE_QUOTE

-- | add @/'.../'@ to original builder.
squotes :: Builder () -> Builder ()
{-# INLINE squotes #-}
squotes b = encodePrim @Word8 SINGLE_QUOTE >> b >> encodePrim @Word8 SINGLE_QUOTE

-- | write an ASCII @:@
colon :: Builder ()
{-# INLINE colon #-}
colon = encodePrim @Word8 COLON

-- | write an ASCII @,@
comma :: Builder ()
{-# INLINE comma #-}
comma = encodePrim @Word8 COMMA

-- | Use separator to connect a vector of builders.
--
-- @
-- import Z.Data.Builder as B
-- import Z.Data.Text    as T
-- import Z.Data.Vector  as V
--
-- > T.validate . B.buildBytes $ B.intercalateVec "," B.int (V.pack [1,2,3,4] :: V.PrimVector Int)
-- "1,2,3,4"
-- @
intercalateVec :: (V.Vec v a)
            => Builder ()           -- ^ the seperator
            -> (a -> Builder ())    -- ^ value formatter
            -> v a                  -- ^ value vector
            ->  Builder ()
{-# INLINE intercalateVec #-}
intercalateVec s f v = do
    V.traverseVec_ (\ x -> f x >> s) (V.initMayEmpty v)
    forM_ (V.lastMaybe v) f

-- | Use separator to connect list of builders.
--
-- @
-- import Z.Data.Builder as B
-- import Z.Data.Text    as T
-- import Z.Data.Vector  as V
--
-- T.validate . B.buildBytes $ B.intercalateList "," B.int ([1,2,3,4] :: [Int])
-- "1,2,3,4"
-- @
intercalateList :: Builder ()           -- ^ the seperator
                -> (a -> Builder ())    -- ^ value formatter
                -> [a]                  -- ^ value list
                -> Builder ()
{-# INLINE intercalateList #-}
intercalateList s f xs = go xs
  where
    go [] = pure ()
    go [x] = f x
    go (x:xs') = f x >> s >> go xs'

-- | Encode 'V.Bytes' using hex(base16) encoding.
hexEncodeBytes :: Bool      -- ^ uppercase?
               -> V.Bytes -> V.Bytes
hexEncodeBytes upper (V.PrimVector arr s l) = fst . unsafeDupablePerformIO $ do
    allocPrimVectorUnsafe (l `unsafeShiftL` 1) $ \ buf# ->
        withPrimArrayUnsafe arr $ \ parr _ ->
            if upper
            then hs_hex_encode_upper buf# 0 parr s l
            else hs_hex_encode buf# 0 parr s l

foreign import ccall unsafe hs_hex_encode :: MBA# Word8 -> Int -> BA# Word8 -> Int -> Int -> IO ()
foreign import ccall unsafe hs_hex_encode_upper :: MBA# Word8 -> Int -> BA# Word8 -> Int -> Int -> IO ()<|MERGE_RESOLUTION|>--- conflicted
+++ resolved
@@ -40,7 +40,7 @@
   , buildBytesList
   , buildBytesListWith
     -- * Basic buiders
-  , bytes, hexBytes, hexBytesUpper
+  , bytes -- hexBytes, hexBytesUpper
   , ensureN
   , atMost
   , writeN
@@ -58,15 +58,8 @@
 
 import           Control.Monad
 import           Control.Monad.Primitive
-import           Control.Monad.ST
-<<<<<<< HEAD
-import           Control.Monad.ST.Unsafe            (unsafeInterleaveST, unsafeIOToST)
-import           Data.Bits                          (unsafeShiftL, unsafeShiftR, (.&.))
-=======
-import           Control.Monad.ST.Unsafe            (unsafeInterleaveST)
 import           Data.Bits                          (unsafeShiftL, unsafeShiftR, (.&.))
 import           Data.Primitive.Ptr                 (copyPtrToMutablePrimArray)
->>>>>>> a7402a2c
 import           Data.Word
 import           Data.Int
 import           GHC.CString                        (unpackCString#, unpackCStringUtf8#)
@@ -81,21 +74,6 @@
 import           System.IO.Unsafe
 import           Test.QuickCheck.Arbitrary (Arbitrary(..), CoArbitrary(..))
 
-<<<<<<< HEAD
--- | 'AllocateStrategy' will decide how each 'BuildStep' proceed when previous buffer is not enough.
---
-data AllocateStrategy s
-    = DoubleBuffer
-    -- ^ Double the buffer and continue building
-    | InsertChunk {-# UNPACK #-} !Int
-    -- ^ Insert a new chunk and continue building
-    | OneShotAction (V.Bytes -> ST s ())
-    -- ^ Freeze current chunk and perform action with it.
-    -- Use the 'V.Bytes' argument outside the action is dangerous
-    -- since we will reuse the buffer after action finished.
-
-=======
->>>>>>> a7402a2c
 -- | Helper type to help ghc unpack
 --
 data Buffer = Buffer {-# UNPACK #-} !(A.MutablePrimArray RealWorld Word8)  -- ^ the buffer content
@@ -104,9 +82,9 @@
 freezeBuffer :: Buffer -> IO V.Bytes
 {-# INLINE freezeBuffer #-}
 freezeBuffer (Buffer buf offset) = do
-    siz <- A.sizeofMutableArr buf
-    when (offset < siz) (A.shrinkMutableArr buf offset)
-    !arr <- A.unsafeFreezeArr buf
+    siz <- A.getSizeofMutablePrimArray buf
+    when (offset < siz) (A.shrinkMutablePrimArray buf offset)
+    !arr <- A.unsafeFreezePrimArray buf
     return (V.PrimVector arr 0 offset)
 
 -- | @BuilderStep@ is a function that fill buffer under given conditions.
@@ -221,168 +199,22 @@
 -- | Write a 'V.Bytes'.
 bytes :: V.Bytes -> Builder ()
 {-# INLINE bytes #-}
-<<<<<<< HEAD
-bytes bs@(V.PrimVector arr s l) = Builder (\ strategy k buffer@(Buffer buf offset) -> do
+bytes bs@(V.PrimVector arr s l) = Builder (\ k buffer@(Buffer buf offset) -> do
     siz <- A.getSizeofMutablePrimArray buf
     if siz - offset >= l
     then do
         A.copyPrimArray buf offset arr s l
         k () (Buffer buf (offset+l))
-    else handleBoundary strategy bs k buffer)
-  where
-    {-# NOINLINE handleBoundary #-}
-    handleBoundary :: forall s. AllocateStrategy s -> V.Bytes -> (() -> BuildStep s) -> BuildStep s
-    handleBoundary DoubleBuffer (V.PrimVector arr s l) k buffer =
-        doubleBuffer l (\ (Buffer buf' offset') -> do
-            A.copyPrimArray buf' offset' arr s l
-            k () (Buffer buf' (offset'+l))
-        ) buffer
-    handleBoundary (InsertChunk chunkSiz) (V.PrimVector arr s l) k buffer@(Buffer buf offset)
-        | l <= chunkSiz `unsafeShiftR` 1 =
-             insertChunk chunkSiz l (\ (Buffer buf' offset') -> do
-                A.copyPrimArray buf' offset' arr s l
-                k () (Buffer buf' (offset'+l))) buffer
-        | offset /= 0 =
-             insertChunk chunkSiz 0 (\ buffer' -> (bs:) `fmap` (k () buffer')) buffer
-        | otherwise = (bs:) `fmap` k () buffer
-    handleBoundary (OneShotAction action) (V.PrimVector arr s l) k buffer@(Buffer buf offset) = do
-        chunkSiz <- A.getSizeofMutablePrimArray buf
-        case () of
-            _
-                | l <= chunkSiz `unsafeShiftR` 1 ->
-                     oneShotAction action l (\ (Buffer buf' offset') -> do
-                        A.copyPrimArray buf' offset' arr s l
-                        k () (Buffer buf' (offset'+l))) buffer
-                | offset /= 0 ->
-                    oneShotAction action 0 (\ buffer' -> action bs >> k () buffer') buffer
-                | otherwise -> action bs >> k () buffer
-
--- | Write a 'V.Bytes' in lowercase hex nibbles.
-hexBytes :: V.Bytes -> Builder ()
-{-# INLINE hexBytes #-}
-hexBytes = hexBytes_ False
-
--- | Write a 'V.Bytes' in uppercase HEX nibbles.
-hexBytesUpper :: V.Bytes -> Builder ()
-{-# INLINE hexBytesUpper #-}
-hexBytesUpper = hexBytes_ True
-
--- | Write a 'V.Bytes' in hex nibbles.
-hexBytes_ :: Bool -> V.Bytes -> Builder ()
-{-# INLINE hexBytes_ #-}
-hexBytes_ upper bs@(V.PrimVector arr s l) = Builder (\ strategy k buffer@(Buffer buf offset) ->
-    case strategy of
-        DoubleBuffer -> copy strategy k buffer
-        InsertChunk chunkSiz
-            | l <= chunkSiz `unsafeShiftR` 2 ->
-                copy strategy k buffer -- the copy limit is half the chunk size(hex encode will have 2*length)
-            | offset /= 0 ->
-                 insertChunk chunkSiz 0 (\ buffer' -> (bs':) `fmap` k () buffer') buffer
-            | otherwise -> (bs':) `fmap` k () buffer
-        OneShotAction action -> do
-            chunkSiz <- A.getSizeofMutablePrimArray buf
-            case () of
-                _
-                    | l <= chunkSiz `unsafeShiftR` 2 ->
-                        copy strategy k buffer
-                    | offset /= 0 ->
-                        oneShotAction action 0 (\ buffer' -> action bs' >> k () buffer') buffer
-                    | otherwise -> action bs' >> k () buffer)
-  where
-    copy :: forall s. AllocateStrategy s -> (() -> BuildStep s) -> BuildStep s
-    {-# INLINE copy #-}
-    copy strategy k =
-        let l' = l `unsafeShiftL` 1
-        in runBuilder (ensureN l') strategy ( \ _ (Buffer buf@(MutablePrimArray buf#) offset) -> do
-            unsafeIOToST . withPrimArrayUnsafe arr $ \ parr _ ->
-                if upper
-                then hs_hex_encode_upper (unsafeCoerce# buf#) offset parr s l
-                else hs_hex_encode (unsafeCoerce# buf#) offset parr s l
-            k () (Buffer buf (offset+l')))
-
-    bs' = hexEncodeBytes upper bs
-=======
-bytes bs@(V.PrimVector arr s l) = Builder (\ k buffer@(Buffer buf offset) -> do
-    siz <- A.sizeofMutableArr buf
-    if siz - offset >= l
-    then do
-        A.copyArr buf offset arr s l
-        k () (Buffer buf (offset+l))
     else return (InsertBytes buffer bs (k ())))
->>>>>>> a7402a2c
 
 -- | Ensure that there are at least @n@ many elements available.
 ensureN :: Int -> Builder ()
 {-# INLINE ensureN #-}
-<<<<<<< HEAD
-ensureN !n = Builder $ \ strategy k buffer@(Buffer buf offset) -> do
+ensureN !n = Builder (\ k buffer@(Buffer buf offset) -> do
     siz <- A.getSizeofMutablePrimArray buf
     if siz - offset >= n
     then k () buffer
-    else handleBoundary strategy n k buffer
-  where
-    {-# NOINLINE handleBoundary #-} -- Don't inline this branchy code
-    handleBoundary DoubleBuffer n' k buffer = doubleBuffer n' (k ()) buffer
-    handleBoundary (InsertChunk chunkSiz) n' k buffer = insertChunk chunkSiz n' (k ()) buffer
-    handleBoundary (OneShotAction action) n' k buffer = oneShotAction action n' (k ()) buffer
-
---------------------------------------------------------------------------------
---
--- Handle chunk boundary
-
-doubleBuffer :: Int -> BuildStep s -> BuildStep s
-doubleBuffer !wantSiz k (Buffer buf offset) = do
-    !siz <- A.getSizeofMutablePrimArray buf
-    let !siz' = max (offset + wantSiz `unsafeShiftL` 1)
-                    (siz `unsafeShiftL` 1)
-    buf' <- A.resizeMutablePrimArray buf siz'   -- double the buffer
-    k (Buffer buf' offset)                -- continue building
-{-# INLINE doubleBuffer #-}
-
-insertChunk :: Int -> Int -> BuildStep s -> BuildStep s
-{-# INLINE insertChunk #-}
-insertChunk !chunkSiz !wantSiz k (Buffer buf offset) = do
-    !siz <- A.getSizeofMutablePrimArray buf
-    case () of
-        _
-            | offset /= 0 -> do
-                when (offset < siz)
-                    (A.shrinkMutablePrimArray buf offset)            -- shrink old buffer if not full
-                arr <- A.unsafeFreezePrimArray buf                   -- popup old buffer
-                buf' <- A.newPrimArray (max wantSiz chunkSiz)        -- make a new buffer
-                xs <- unsafeInterleaveST (k (Buffer buf' 0))   -- delay the rest building process
-                let v = V.fromArr arr 0 offset
-                v `seq` pure (v : xs)
-            | wantSiz <= siz -> k (Buffer buf 0) -- this should certainly not hold, but we still guard it
-            | otherwise -> do
-                buf' <- A.newPrimArray (max wantSiz chunkSiz)        -- make a new buffer
-                k (Buffer buf' 0)
-
-oneShotAction :: (V.Bytes -> ST s ()) -> Int -> BuildStep s -> BuildStep s
-{-# INLINE oneShotAction #-}
-oneShotAction action !wantSiz k (Buffer buf offset) = do
-    !siz <- A.getSizeofMutablePrimArray buf
-    case () of
-        _
-            | offset /= 0 -> do
-                arr <- A.unsafeFreezePrimArray buf             -- popup old buffer
-                action (V.PrimVector arr 0 offset)
-                if wantSiz <= siz
-                then k (Buffer buf 0)                    -- continue building with old buf
-                else do
-                    buf' <- A.newPrimArray wantSiz             -- make a new buffer
-                    k (Buffer buf' 0)
-            | wantSiz <= siz -> k (Buffer buf 0)
-            | otherwise -> do
-                buf' <- A.newPrimArray wantSiz                -- make a new buffer
-                k (Buffer buf' 0 )
-=======
-ensureN !n = Builder (\ k buffer@(Buffer buf offset) -> do
-    siz <- A.sizeofMutableArr buf
-    if siz - offset >= n
-    then k () buffer
     else return (BufferFull buffer n (k ())))
->>>>>>> a7402a2c
 
 --------------------------------------------------------------------------------
 
@@ -395,39 +227,25 @@
 -- for building short bytes.
 buildBytesWith :: Int -> Builder a -> V.Bytes
 {-# INLINABLE buildBytesWith #-}
-<<<<<<< HEAD
-buildBytesWith initSiz (Builder b) = runST $ do
+buildBytesWith initSiz (Builder b) = unsafePerformIO $ do
     buf <- A.newPrimArray initSiz
-    [bs] <- b DoubleBuffer lastStep (Buffer buf 0 )
-    pure bs
-  where
-    lastStep _ (Buffer buf offset) = do
-        siz <- A.getSizeofMutablePrimArray buf
-        when (offset < siz) (A.shrinkMutablePrimArray buf offset)
-        arr <- A.unsafeFreezePrimArray buf
-        pure [V.PrimVector arr 0 offset]
-=======
-buildBytesWith initSiz (Builder b) = unsafePerformIO $ do
-    buf <- A.newArr initSiz
     loop =<< b (\ _ -> return . Done) (Buffer buf 0)
   where
     loop r = case r of
         Done buffer -> freezeBuffer buffer
         BufferFull (Buffer buf offset) wantSiz k -> do
-            !siz <- A.sizeofMutableArr buf
+            !siz <- A.getSizeofMutablePrimArray buf
             let !siz' = max (offset + wantSiz `unsafeShiftL` 1)
                             (siz `unsafeShiftL` 1)
-            buf' <- A.resizeMutableArr buf siz'   -- grow buffer
+            buf' <- A.resizeMutablePrimArray buf siz'   -- grow buffer
             loop =<< k (Buffer buf' offset)
         InsertBytes (Buffer buf offset) (V.PrimVector arr s l) k -> do
-            !siz <- A.sizeofMutableArr buf
+            !siz <- A.getSizeofMutablePrimArray buf
             let !siz' = max (offset + l `unsafeShiftL` 1)
                             (siz `unsafeShiftL` 1)
-            buf' <- A.resizeMutableArr buf siz'   -- grow buffer
-            A.copyArr buf' offset arr s l
+            buf' <- A.resizeMutablePrimArray buf siz'   -- grow buffer
+            A.copyPrimArray buf' offset arr s l
             loop =<< k (Buffer buf' (offset+l))
-
->>>>>>> a7402a2c
 
 -- | Shortcut to 'buildBytesListWith' 'V.defaultChunkSize'.
 buildBytesList :: Builder a -> [V.Bytes]
@@ -438,36 +256,8 @@
 -- for building lazy bytes chunks.
 buildBytesListWith :: Int -> Int -> Builder a -> [V.Bytes]
 {-# INLINABLE buildBytesListWith #-}
-<<<<<<< HEAD
-buildBytesListWith initSiz chunkSiz (Builder b) = runST $ do
+buildBytesListWith initSiz chunkSiz (Builder b) = unsafePerformIO $ do
     buf <- A.newPrimArray initSiz
-    b (InsertChunk chunkSiz) lastStep (Buffer buf 0)
-  where
-    lastStep _ (Buffer buf offset) = do
-        arr <- A.unsafeFreezePrimArray buf
-        pure [V.PrimVector arr 0 offset]
-
--- | Shortcut to 'buildAndRunWith' 'V.defaultChunkSize'.
-buildAndRun :: (V.Bytes -> IO ()) -> Builder a -> IO ()
-buildAndRun = buildAndRunWith V.defaultChunkSize
-
--- | Run Builder with 'OneShotAction' strategy, which is suitable
--- for doing effects while building.
-buildAndRunWith :: Int -> (V.Bytes -> IO ()) -> Builder a -> IO ()
-buildAndRunWith chunkSiz action (Builder b) = do
-    buf <- A.newPrimArray chunkSiz
-    _ <- stToIO (b (OneShotAction (\ bs -> ioToPrim (action bs))) lastStep (Buffer buf 0))
-    pure ()
-  where
-    lastStep :: a -> BuildStep RealWorld
-    lastStep _ (Buffer buf offset) = do
-        arr <- A.unsafeFreezePrimArray buf
-        ioToPrim (action (V.PrimVector arr 0 offset))
-        pure [] -- to match the silly pure type
-{-# INLINABLE buildAndRun #-}
-=======
-buildBytesListWith initSiz chunkSiz (Builder b) = unsafePerformIO $ do
-    buf <- A.newArr initSiz
     loop [] =<< b (\ _ -> return . Done) (Buffer buf 0)
   where
     loop acc r = case r of
@@ -476,7 +266,7 @@
             return (reverse (v : acc))
         BufferFull buffer@(Buffer buf offset) wantSiz k -> do
             let !siz' = max chunkSiz wantSiz
-            buf' <- A.resizeMutableArr buf siz'   -- new buffer
+            buf' <- A.resizeMutablePrimArray buf siz'   -- new buffer
             if (offset == 0)
             then loop acc =<< k (Buffer buf' 0)
             else do
@@ -487,13 +277,12 @@
             then loop (v : acc) =<< k buffer
             else do
                 !v' <- freezeBuffer buffer
-                buf' <- A.resizeMutableArr buf chunkSiz   -- new buffer
+                buf' <- A.resizeMutablePrimArray buf chunkSiz   -- new buffer
                 if (l < chunkSiz `unsafeShiftR` 1)
                 then do
-                    A.copyArr buf' 0 arr s l
+                    A.copyPrimArray buf' 0 arr s l
                     loop (v' : acc) =<< k (Buffer buf' l)
                 else loop (v : v' : acc) =<< k (Buffer buf' 0)
->>>>>>> a7402a2c
 
 --------------------------------------------------------------------------------
 
