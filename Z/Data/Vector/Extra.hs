{-|
Module      : Z.Data.Vector.Extra
Description : Fast vector slice manipulation
Copyright   : (c) Dong Han, 2017-2018
License     : BSD
Maintainer  : winterland1989@gmail.com
Stability   : experimental
Portability : non-portable

Various combinators works on 'Vec' class instances.

-}

module Z.Data.Vector.Extra (
  -- * Slice manipulation
    cons, snoc
  , uncons, unsnoc
  , headMaybe, tailMayEmpty
  , lastMaybe, initMayEmpty
  , inits, tails
  , take, drop, takeR, dropR
  , slice
  , splitAt
  , takeWhile, takeWhileR, dropWhile, dropWhileR, dropAround
  , break, span, breakR, spanR, breakOn
  , group, groupBy
  , stripPrefix, stripSuffix
  , split, splitWith, splitOn
  , isPrefixOf, isSuffixOf, isInfixOf
  , commonPrefix
  , words, lines, unwords, unlines
  , padLeft, padRight
  -- * Transform
  , reverse
  , intersperse
  , intercalate
  , intercalateElem
  , transpose
  -- * Zipping
  , zipWith', unzipWith'
  -- * Scans
  , scanl', scanl1'
  , scanr', scanr1'
  -- * Misc
  , rangeCut
  -- * Unsafe operations
  , head
  , tail
  , init
  , last
  , index, indexM
  , modifyIndex, modifyIndexMaybe
  , insertIndex, insertIndexMaybe
  , deleteIndex, deleteIndexMaybe
  , unsafeHead
  , unsafeTail
  , unsafeInit
  , unsafeLast
  , unsafeIndex, unsafeIndexM, unsafeModifyIndex, unsafeInsertIndex, unsafeDeleteIndex
  , unsafeTake
  , unsafeDrop
  ) where

import           Control.Exception              (assert)
import           Control.Monad.ST
import           Data.Primitive.ByteArray
import           GHC.Stack
import           GHC.Word
import           GHC.Exts
import           Z.Data.Array
import           Z.Data.ASCII                   (isSpace)
import           Z.Data.Vector.Base
import           Z.Data.Vector.Search
import           Prelude                        hiding (concat, concatMap,
                                                elem, notElem, null, length, map,
                                                foldl, foldl1, foldr, foldr1,
                                                maximum, minimum, product, sum,
                                                all, any, replicate, traverse,
                                                head, tail, init, last,
                                                take, drop, splitAt,
                                                takeWhile, dropWhile,
                                                break, span, reverse,
                                                words, lines, unwords, unlines)
import qualified Data.List                      as List
import           System.IO.Unsafe               (unsafeDupablePerformIO)

--------------------------------------------------------------------------------
-- Slice
--
-- | /O(n)/ 'cons' is analogous to (:) for lists, but of different
-- complexity, as it requires making a copy.
cons :: Vec v a => a -> v a -> v a
{-# INLINE cons #-}
cons x (Vec arr s l) = create (l+1) $ \ marr ->
    writeArr marr 0 x >> copyArr marr 1 arr s l

-- | /O(n)/ Append a byte to the end of a vector
snoc :: Vec v a => v a -> a -> v a
{-# INLINE snoc #-}
snoc (Vec arr s l) x = create (l+1) $ \ marr ->
    copyArr marr 0 arr s l >> writeArr marr l x

-- | /O(1)/ Extract the head and tail of a vector, return 'Nothing'
-- if it is empty.
uncons :: Vec v a => v a -> Maybe (a, v a)
{-# INLINE uncons #-}
uncons (Vec arr s l)
    | l <= 0    = Nothing
    | otherwise = let !v = fromArr arr (s+1) (l-1)
                  in case indexArr' arr s of (# x #) -> Just (x ,v)

-- | /O(1)/ Extract the init and last of a vector, return 'Nothing'
-- if vector is empty.
unsnoc :: Vec v a => v a -> Maybe (v a, a)
{-# INLINE unsnoc #-}
unsnoc (Vec arr s l)
    | l <= 0    = Nothing
    | otherwise = let !v = fromArr arr s (l-1)
                  in case indexArr' arr (s+l-1) of (# x #) -> Just (v, x)

-- | /O(1)/ Extract the first element of a vector.
headMaybe :: Vec v a => v a -> Maybe a
{-# INLINE headMaybe #-}
headMaybe (Vec arr s l)
    | l <= 0    = Nothing
    | otherwise = indexArrM arr s

-- | /O(1)/ Extract the elements after the head of a vector.
--
-- NOTE: 'tailMayEmpty' return empty vector in the case of an empty vector.
tailMayEmpty :: Vec v a => v a -> v a
{-# INLINE tailMayEmpty #-}
tailMayEmpty (Vec arr s l)
    | l <= 0    = empty
    | otherwise = fromArr arr (s+1) (l-1)

-- | /O(1)/ Extract the last element of a vector.
lastMaybe :: Vec v a => v a -> Maybe a
{-# INLINE lastMaybe #-}
lastMaybe (Vec arr s l)
    | l <= 0    = Nothing
    | otherwise = indexArrM arr (s+l-1)

-- | /O(1)/ Extract the elements before of the last one.
--
-- NOTE: 'initMayEmpty' return empty vector in the case of an empty vector.
initMayEmpty :: Vec v a => v a -> v a
{-# INLINE initMayEmpty #-}
initMayEmpty (Vec arr s l)
    | l <= 0    = empty
    | otherwise = fromArr arr s (l-1)

-- | /O(n)/ Return all initial segments of the given vector, empty first.
inits :: Vec v a => v a -> [v a]
{-# INLINE inits #-}
inits (Vec arr s l) =  [Vec arr s n | n <- [0..l]]

-- | /O(n)/ Return all final segments of the given vector, whole vector first.
tails :: Vec v a => v a -> [v a]
{-# INLINE tails #-}
tails (Vec arr s l) = [Vec arr (s+n) (l-n) | n <- [0..l]]

-- | /O(1)/ 'take' @n@, applied to a vector @xs@, returns the prefix
-- of @xs@ of length @n@, or @xs@ itself if @n > 'length' xs@.
take :: Vec v a => Int -> v a -> v a
{-# INLINE take #-}
take n v@(Vec arr s l)
    | n <= 0    = empty
    | n >= l    = v
    | otherwise = fromArr arr s n

-- | /O(1)/ 'takeR' @n@, applied to a vector @xs@, returns the suffix
-- of @xs@ of length @n@, or @xs@ itself if @n > 'length' xs@.
takeR :: Vec v a => Int -> v a -> v a
{-# INLINE takeR #-}
takeR n v@(Vec arr s l)
    | n <= 0    = empty
    | n >= l    = v
    | otherwise = fromArr arr (s+l-n) n

-- | /O(1)/ 'drop' @n xs@ returns the suffix of @xs@ after the first @n@
-- elements, or @[]@ if @n > 'length' xs@.
drop :: Vec v a => Int -> v a -> v a
{-# INLINE drop #-}
drop n v@(Vec arr s l)
    | n <= 0    = v
    | n >= l    = empty
    | otherwise = fromArr arr (s+n) (l-n)

-- | /O(1)/ 'dropR' @n xs@ returns the prefix of @xs@ before the last @n@
-- elements, or @[]@ if @n > 'length' xs@.
dropR :: Vec v a => Int -> v a -> v a
{-# INLINE dropR #-}
dropR n v@(Vec arr s l)
    | n <= 0    = v
    | n >= l    = empty
    | otherwise = fromArr arr s (l-n)

-- | /O(1)/ Extract a sub-range vector with give start index and length.
--
-- This function is a total function just like 'take/drop', index/length
-- exceeds range will be ingored, e.g.
--
-- @
-- slice 1 3 "hello"   == "ell"
-- slice -1 -1 "hello" == ""
-- slice -2 2 "hello"  == ""
-- slice 2 10 "hello"  == "llo"
-- @
--
-- This holds for all x y: @slice x y vs == drop x . take (x+y) vs@
slice :: Vec v a => Int     -- ^ slice beginning index
                 -> Int     -- ^ slice length
                 -> v a -> v a
{-# INLINE slice #-}
slice x y = drop x . take (x+y)

-- | /O(1)/ 'splitAt' @n xs@ is equivalent to @('take' n xs, 'drop' n xs)@.
splitAt :: Vec v a => Int -> v a -> (v a, v a)
{-# INLINE splitAt #-}
splitAt z (Vec arr s l) = let !v1 = fromArr arr s z'
                              !v2 = fromArr arr (s+z') (l-z')
                          in (v1, v2)
  where z' = rangeCut z 0 l

-- | /O(n)/ Applied to a predicate @p@ and a vector @vs@,
-- returns the longest prefix (possibly empty) of @vs@ of elements that
-- satisfy @p@.
takeWhile :: Vec v a => (a -> Bool) -> v a -> v a
{-# INLINE takeWhile #-}
takeWhile f v@(Vec arr s _) =
    case findIndex (not . f) v of
        0  -> empty
        i  -> Vec arr s i

-- | /O(n)/ Applied to a predicate @p@ and a vector @vs@,
-- returns the longest suffix (possibly empty) of @vs@ of elements that
-- satisfy @p@.
takeWhileR :: Vec v a => (a -> Bool) -> v a -> v a
{-# INLINE takeWhileR #-}
takeWhileR f v@(Vec arr s l) =
    case findIndexR (not . f) v of
        -1 -> v
        i  -> Vec arr (s+i+1) (l-i-1)

-- | /O(n)/ Applied to a predicate @p@ and a vector @vs@,
-- returns the suffix (possibly empty) remaining after 'takeWhile' @p vs@.
dropWhile :: Vec v a => (a -> Bool) -> v a -> v a
{-# INLINE dropWhile #-}
dropWhile f v@(Vec arr s l) =
    case findIndex (not . f) v of
        i | i == l     -> empty
          | otherwise  -> Vec arr (s+i) (l-i)

-- | /O(n)/ Applied to a predicate @p@ and a vector @vs@,
-- returns the prefix (possibly empty) remaining before 'takeWhileR' @p vs@.
dropWhileR :: Vec v a => (a -> Bool) -> v a -> v a
{-# INLINE dropWhileR #-}
dropWhileR f v@(Vec arr s _) =
    case findIndexR (not . f) v of
        -1 -> empty
        i  -> Vec arr s (i+1)

-- | /O(n)/ @dropAround f = dropWhile f . dropWhileR f@
dropAround :: Vec v a => (a -> Bool) -> v a -> v a
{-# INLINE dropAround #-}
dropAround f = dropWhile f . dropWhileR f


-- | /O(n)/ Split the vector into the longest prefix of elements that do not satisfy the predicate and the rest without copying.
--
-- @break (==x)@ will be rewritten using a @memchr@.
break :: Vec v a => (a -> Bool) -> v a -> (v a, v a)
{-# INLINE break #-}
break f vs@(Vec arr s l) =
    let !n =  findIndex f vs
        !v1 = Vec arr s n
        !v2 = Vec arr (s+n) (l-n)
    in (v1, v2)

-- | /O(n)/ Split the vector into the longest prefix of elements that satisfy the predicate and the rest without copying.
--
-- @span (/=x)@ will be rewritten using a @memchr@.
span :: Vec v a => (a -> Bool) -> v a -> (v a, v a)
{-# INLINE [1] span #-}
span f = break (not . f)
{-# RULES "spanNEq/breakEq1" forall w. span (w `neWord8`) = break (w `eqWord8`) #-}
{-# RULES "spanNEq/breakEq2" forall w. span (`neWord8` w) = break (`eqWord8` w) #-}

-- | 'breakR' behaves like 'break' but from the end of the vector.
--
-- @breakR p == spanR (not.p)@
breakR :: Vec v a => (a -> Bool) -> v a -> (v a, v a)
{-# INLINE breakR #-}
breakR f vs@(Vec arr s l) =
    let !n = findIndexR f vs
        !v1 = Vec arr s (n+1)
        !v2 = Vec arr (s+n+1) (l-1-n)
    in (v1, v2)

-- | 'spanR' behaves like 'span' but from the end of the vector.
spanR :: Vec v a => (a -> Bool) -> v a -> (v a, v a)
{-# INLINE spanR #-}
spanR f = breakR (not . f)

-- | Break a vector on a subvector, returning a pair of the part of the
-- vector prior to the match, and the rest of the vector, e.g.
--
-- > break "wor" "hello, world" = ("hello, ", "world")
--
breakOn :: (Vec v a, Eq a) => v a -> v a -> (v a, v a)
{-# INLINE breakOn #-}
breakOn needle = \ haystack@(Vec arr s l) ->
    case search haystack False of
        (i:_) -> let !v1 = Vec arr s i
                     !v2 = Vec arr (s+i) (l-i)
                 in (v1, v2)
        _     -> (haystack, empty)
  where search = indices needle


group :: (Vec v a, Eq a) => v a -> [v a]
{-# INLINE group #-}
group = groupBy (==)

groupBy :: forall v a. Vec v a =>  (a -> a -> Bool) -> v a -> [v a]
{-# INLINE groupBy #-}
groupBy f (Vec arr s l)
    | l == 0    = []
    | otherwise = Vec arr s n : groupBy f (Vec arr (s+n) (l-n))
  where
    n = case indexArr' arr s of
        (# x #) -> 1 + findIndex @v (not . f x) (Vec arr (s+1) (l-1))

-- | /O(n)/ The 'stripPrefix' function takes two vectors and returns 'Just'
-- the remainder of the second iff the first is its prefix, and otherwise
-- 'Nothing'.
--
stripPrefix :: (Vec v a, Eq (v a))
            => v a      -- ^ the prefix to be tested
            -> v a -> Maybe (v a)
{-# INLINE stripPrefix #-}
stripPrefix v1@(Vec _ _ l1) v2@(Vec arr s l2)
   | v1 `isPrefixOf` v2 = Just (Vec arr (s+l1) (l2-l1))
   | otherwise = Nothing

-- | The 'isPrefix' function returns 'True' if the first argument is a prefix of the second.
isPrefixOf :: forall v a. (Vec v a, Eq (v a))
           => v a       -- ^ the prefix to be tested
           -> v a -> Bool
{-# INLINE isPrefixOf #-}
isPrefixOf (Vec arrA sA lA) (Vec arrB sB lB)
    | lA == 0 = True
    | lA > lB = False
    | otherwise = (==) @(v a) (Vec arrA sA lA) (Vec arrB sB lA)

-- | /O(n)/ Find the longest non-empty common prefix of two strings
-- and return it, along with the suffixes of each string at which they
-- no longer match. e.g.
--
-- >>> commonPrefix "foobar" "fooquux"
-- ("foo","bar","quux")
--
-- >>> commonPrefix "veeble" "fetzer"
-- ("","veeble","fetzer")
commonPrefix :: (Vec v a, Eq a) => v a -> v a -> (v a, v a, v a)
{-# INLINE commonPrefix #-}
commonPrefix vA@(Vec arrA sA lA) vB@(Vec arrB sB lB) = go sA sB
  where
    !endA = sA + lA
    !endB = sB + lB
    go !i !j | i >= endA = let !vB' = fromArr arrB (sB+i-sA) (lB-i+sA) in (vA, empty, vB')
             | j >= endB = let !vA' = fromArr arrA (sA+j-sB) (lA-j+sB) in (vB, vA', empty)
             | indexArr arrA i == indexArr arrB j = go (i+1) (j+1)
             | otherwise =
                let !vB' = fromArr arrB (sB+i-sA) (lB-i+sA)
                    !vA' = fromArr arrA (sA+j-sB) (lA-j+sB)
                    !vC  = fromArr arrA sA (i-sA)
                in (vC, vA', vB')

-- | O(n) The 'stripSuffix' function takes two vectors and returns Just the remainder of the second iff the first is its suffix, and otherwise Nothing.
stripSuffix :: (Vec v a, Eq (v a)) => v a -> v a -> Maybe (v a)
{-# INLINE stripSuffix #-}
stripSuffix v1@(Vec _ _ l1) v2@(Vec arr s l2)
   | v1 `isSuffixOf` v2 = Just (Vec arr s (l2-l1))
   | otherwise = Nothing

-- | /O(n)/ The 'isSuffixOf' function takes two vectors and returns 'True'
-- if the first is a suffix of the second.
isSuffixOf :: forall v a. (Vec v a, Eq (v a)) => v a -> v a -> Bool
{-# INLINE isSuffixOf #-}
isSuffixOf (Vec arrA sA lA) (Vec arrB sB lB)
    | lA == 0 = True
    | lA > lB = False
    | otherwise = (==) @(v a) (Vec arrA sA lA) (Vec arrB (sB+lB-lA) lA)

-- | Check whether one vector is a subvector of another.
--
-- @needle `isInfixOf` haystack === null haystack || indices needle haystake /= []@.
isInfixOf :: (Vec v a, Eq a) => v a -> v a -> Bool
{-# INLINE isInfixOf #-}
isInfixOf needle = \ haystack -> null haystack || search haystack False /= []
  where search = indices needle

-- | /O(n)/ Break a vector into pieces separated by the delimiter element
-- consuming the delimiter. I.e.
--
-- > split '\n' "a\nb\nd\ne" == ["a","b","d","e"]
-- > split 'a'  "aXaXaXa"    == ["","X","X","X",""]
-- > split 'x'  "x"          == ["",""]
--
-- and
--
-- > intercalate [c] . split c == id
-- > split == splitWith . (==)
--
-- NOTE, this function behavior different with bytestring's. see
-- <https://github.com/haskell/bytestring/issues/56 #56>.
split :: (Vec v a, Eq a) => a -> v a -> [v a]
{-# INLINE split #-}
split x = splitWith (==x)

-- | /O(m+n)/ Break haystack into pieces separated by needle.
--
-- Note: An empty needle will essentially split haystack element
-- by element.
--
-- Examples:
--
-- >>> splitOn "\r\n" "a\r\nb\r\nd\r\ne"
-- ["a","b","d","e"]
--
-- >>> splitOn "aaa"  "aaaXaaaXaaaXaaa"
-- ["","X","X","X",""]
--
-- >>> splitOn "x"  "x"
-- ["",""]
--
-- and
--
-- > intercalate s . splitOn s         == id
-- > splitOn (singleton c)             == split (==c)
splitOn :: (Vec v a, Eq a) => v a -> v a -> [v a]
{-# INLINE splitOn #-}
splitOn needle = splitBySearch
  where
    splitBySearch haystack@(Vec arr s l) = go s (search haystack False)
      where
        !l' = length needle
        !end = s+l
        search = indices needle
        go !s' (i:is) = let !v = fromArr arr s' (i+s-s')
                               in v : go (i+l') is
        go !s' _      = let !v = fromArr arr s' (end-s') in [v]

-- | /O(n)/ Splits a vector into components delimited by
-- separators, where the predicate returns True for a separator element.
-- The resulting components do not contain the separators.  Two adjacent
-- separators result in an empty component in the output.  eg.
--
-- > splitWith (=='a') "aabbaca" == ["","","bb","c",""]
-- > splitWith (=='a') []        == [""]
--
-- NOTE, this function behavior different with bytestring's. see
-- <https://github.com/haskell/bytestring/issues/56 #56>.
splitWith :: Vec v a => (a -> Bool) -> v a -> [v a]
{-# INLINE splitWith #-}
splitWith f = go
  where
    go v@(Vec _ _ l)
<<<<<<< HEAD
        | l == 0    = []
=======
        | l == 0    = [empty]
>>>>>>> 36505ee8
        | otherwise =
            let n = findIndex f v
            in if n == l
                then [v]
                else unsafeTake n v : go (unsafeDrop (n+1) v)

-- | /O(n)/ Breaks a 'Bytes' up into a list of words, delimited by ascii space.
words ::  Bytes -> [Bytes]
{-# INLINE words #-}
words (Vec arr s l) = go s s
  where
    !end = s + l
    go :: Int -> Int -> [Bytes]
    go !s' !i | i >= end =
                    if s' == end
                    then []
                    else let !v = fromArr arr s' (end-s') in [v]
              | isSpace (indexArr arr i) =
                    if s' == i
                    then go (i+1) (i+1)
                    else
                    let !v = fromArr arr s' (i-s') in v : go (i+1) (i+1)
              | otherwise = go s' (i+1)

-- | /O(n)/ Breaks a 'Bytes' up into a list of lines, delimited by ascii @\n@,
-- The resulting strings do not contain newlines.
--
--  Note that it __does not__ regard CR (@'\\r'@) as a newline character.
lines ::  Bytes -> [Bytes]
{-# INLINE lines #-}
lines v
    | null v = []
    | otherwise = case elemIndex 10 v of
         Nothing -> [v]
         Just n  -> unsafeTake n v : lines (unsafeDrop (n+1) v)

-- | /O(n)/ Joins words with ascii space.
unwords :: [Bytes] -> Bytes
{-# INLINE unwords #-}
unwords = intercalateElem 32

-- | /O(n)/ Joins lines with ascii @\n@.
--
-- NOTE: This functions is different from 'Prelude.unlines', it DOES NOT add a trailing @\n@.
unlines :: [Bytes] -> Bytes
{-# INLINE unlines #-}
unlines = intercalateElem 10

-- | Add padding to the left so that the whole vector's length is at least n.
padLeft :: Vec v a => Int -> a -> v a -> v a
{-# INLINE padLeft #-}
padLeft n x v@(Vec arr s l) | n <= l = v
                            | otherwise = create n (\ marr -> do
                                    setArr marr 0 (n-l) x
                                    copyArr marr (n-l) arr s l)

-- | Add padding to the right so that the whole vector's length is at least n.
padRight :: Vec v a => Int -> a -> v a -> v a
{-# INLINE padRight #-}
padRight n x v@(Vec arr s l) | n <= l = v
                             | otherwise = create n (\ marr -> do
                                    copyArr marr 0 arr s l
                                    setArr marr l (n-l) x)

--------------------------------------------------------------------------------
-- Transform

-- | /O(n)/ 'reverse' @vs@ efficiently returns the elements of @xs@ in reverse order.
--
reverse :: forall v a. (Vec v a) => v a -> v a
{-# INLINE reverse #-}
reverse (Vec arr s l) = create l (go s (l-1))
  where
    go :: Int -> Int -> MArr (IArray v) s a -> ST s ()
    go !i !j !marr | j < 0 = return ()
                   | j >= 3 = do  -- a bit of loop unrolling here
                        indexArrM arr i >>= writeArr marr j
                        indexArrM arr (i+1) >>= writeArr marr (j-1)
                        indexArrM arr (i+2) >>= writeArr marr (j-2)
                        indexArrM arr (i+3) >>= writeArr marr (j-3)
                        go (i+4) (j-4) marr
                   | otherwise = do
                        indexArrM arr i >>= writeArr marr j
                        go (i+1) (j-1) marr

-- | /O(n)/ The 'intersperse' function takes an element and a
-- vector and \`intersperses\' that element between the elements of
-- the vector.  It is analogous to the intersperse function on
-- Lists.
--
intersperse :: forall v a. Vec v a => a -> v a -> v a
{-# INLINE[1] intersperse #-}
{-# RULES "intersperse/Bytes" intersperse = intersperseBytes #-}
intersperse x v@(Vec arr s l) | l <= 1 = v
                              | otherwise = create (2*l-1) (go s 0)
   where
    !end = s+l-1
    go :: Int         -- the reading index of orginal bytes
       -> Int         -- the writing index of new buf
       -> MArr (IArray v) s a -- the new buf
       -> ST s ()
    go !i !j !marr
        | i >= end = writeArr marr j =<< indexArrM arr i
        | i <= end - 4 = do -- a bit of loop unrolling
            writeArr marr j =<< indexArrM arr i
            writeArr marr (j+1) x
            writeArr marr (j+2) =<< indexArrM arr (i+1)
            writeArr marr (j+3) x
            writeArr marr (j+4) =<< indexArrM arr (i+2)
            writeArr marr (j+5) x
            writeArr marr (j+6) =<< indexArrM arr (i+3)
            writeArr marr (j+7) x
            go (i+4) (j+8) marr
        | otherwise = do
            writeArr marr j =<< indexArrM arr i
            writeArr marr (j+1) x
            go (i+1) (j+2) marr

-- | /O(n)/ Special 'intersperse' for 'Bytes' using SIMD
intersperseBytes :: Word8 -> Bytes -> Bytes
{-# INLINE intersperseBytes #-}
intersperseBytes c v@(PrimVector (PrimArray ba#) offset l)
    | l <= 1 = v
    | otherwise = unsafeDupablePerformIO $ do
        mba@(MutableByteArray mba#) <- newByteArray n
        c_intersperse mba# ba# offset l c
        (ByteArray ba'#) <- unsafeFreezeByteArray mba
        return (PrimVector (PrimArray ba'#) 0 n)
  where n = 2*l-1

-- | /O(n)/ The 'intercalate' function takes a vector and a list of
-- vectors and concatenates the list after interspersing the first
-- argument between each element of the list.
--
-- Note: 'intercalate' will force the entire vector list.
--
intercalate :: Vec v a => v a -> [v a] -> v a
{-# INLINE intercalate #-}
intercalate s = concat . List.intersperse s

-- | /O(n)/ An efficient way to join vector with an element.
--
intercalateElem :: forall v a. Vec v a => a -> [v a] -> v a
{-# INLINE intercalateElem #-}
intercalateElem _ [] = empty
intercalateElem _ [v] = v
intercalateElem w vs = create (len vs 0) (go 0 vs)
  where
    len []             !acc = acc
    len [Vec _ _ l]    !acc = l + acc
    len (Vec _ _ l:vs') !acc = len vs' (acc+l+1)
    go :: forall s. Int -> [v a] -> MArr (IArray v) s a -> ST s ()
    go !_ []               !_    = return ()
    go !i (Vec arr s l:[]) !marr = copyArr marr i arr s l
    go !i (Vec arr s l:vs') !marr = do
        let !i' = i + l
        copyArr marr i arr s l
        writeArr marr i' w
        go (i'+1) vs' marr

-- | The 'transpose' function transposes the rows and columns of its
-- vector argument.
--
transpose :: Vec v a => [v a] -> [v a]
{-# INLINE transpose #-}
transpose vs =
    List.map (packN n) . List.transpose . List.map unpack $ vs
  where n = List.length vs

--------------------------------------------------------------------------------
--  Zipping

-- | 'zipWith'' zip two vector with a zipping function.
--
-- For example, @'zipWith' (+)@ is applied to two vector to produce
-- a vector of corresponding sums, the result will be evaluated strictly.
zipWith' :: forall v a u b w c. (Vec v a, Vec u b, Vec w c)
         => (a -> b -> c) -> v a -> u b -> w c
{-# INLINE zipWith' #-}
zipWith' f (Vec arrA sA lA) (Vec arrB sB lB) = create len (go 0)
  where
    !len = min lA lB
    go :: forall s. Int -> MArr (IArray w) s c -> ST s ()
    go !i !marr
        | i >= len = return ()
        | otherwise = case indexArr' arrA (i+sA) of
             (# a #) -> case indexArr' arrB (i+sB) of
                 (# b #) -> do let !c = f a b in writeArr marr i c
                               go (i+1) marr

-- | 'unzipWith'' disassemble a vector with a disassembling function,
--
-- The results inside tuple will be evaluated strictly.
unzipWith' :: forall v a u b w c. (Vec v a, Vec u b, Vec w c)
           => (a -> (b, c)) -> v a -> (u b, w c)
{-# INLINE unzipWith' #-}
unzipWith' f (Vec arr s l) = createN2 l l (go 0)
  where
    go :: forall s. Int -> MArr (IArray u) s b -> MArr (IArray w) s c -> ST s (Int, Int)
    go !i !marrB !marrC
        | i >= l = return (l,l)
        | otherwise = case indexArr' arr (i+s) of
            (# a #) -> do let (!b, !c) = f a
                          writeArr marrB i b
                          writeArr marrC i c
                          go (i+1) marrB marrC

--------------------------------------------------------------------------------
-- Scans

-- | 'scanl'' is similar to 'foldl', but returns a list of successive
-- reduced values from the left.
--
-- > scanl' f z [x1, x2, ...] == [z, z `f` x1, (z `f` x1) `f` x2, ...]
--
-- Note that
--
-- > lastM (scanl' f z xs) == Just (foldl f z xs).
--
scanl' :: forall v u a b. (Vec v a, Vec u b) => (b -> a -> b) -> b -> v a -> u b
{-# INLINE scanl' #-}
scanl' f z (Vec arr s l) =
    create (l+1) (\ marr -> writeArr marr 0 z >> go z s 1 marr)
  where
    go :: b  -> Int -> Int -> MArr (IArray u) s b -> ST s ()
    go !acc !i !j !marr
        | j > l = return ()
        | otherwise = do
            x <- indexArrM arr i
            let !acc' = acc `f` x
            writeArr marr j acc'
            go acc' (i+1) (j+1) marr

-- | 'scanl1\'' is a variant of 'scanl' that has no starting value argument.
--
-- > scanl1' f [x1, x2, ...] == [x1, x1 `f` x2, ...]
-- > scanl1' f [] == []
--
scanl1' :: forall v a. Vec v a => (a -> a -> a) -> v a -> v a
{-# INLINE scanl1' #-}
scanl1' f (Vec arr s l)
    | l <= 0    = empty
    | otherwise = case indexArr' arr s of
                    (# x0 #) -> scanl' f x0 (fromArr arr (s+1) (l-1) :: v a)

-- | scanr' is the right-to-left dual of scanl'.
--
scanr' :: forall v u a b. (Vec v a, Vec u b) => (a -> b -> b) -> b -> v a -> u b
{-# INLINE scanr' #-}
scanr' f z (Vec arr s l) =
    create (l+1) (\ marr -> writeArr marr l z >> go z (s+l-1) (l-1) marr)
  where
    go :: b -> Int -> Int -> MArr (IArray u) s b -> ST s ()
    go !acc !i !j !marr
        | j < 0 = return ()
        | otherwise = do
            x <- indexArrM arr i
            let !acc' = x `f` acc
            writeArr marr j acc'
            go acc' (i-1) (j-1) marr

-- | 'scanr1'' is a variant of 'scanr' that has no starting value argument.
scanr1' :: forall v a. Vec v a => (a -> a -> a) -> v a -> v a
{-# INLINE scanr1' #-}
scanr1' f (Vec arr s l)
    | l <= 0    = empty
    | otherwise = case indexArr' arr (s+l-1) of
                    (# x0 #) -> scanr' f x0 (fromArr arr s (l-1) :: v a)

--------------------------------------------------------------------------------
-- Misc

-- | @x' = rangeCut x min max@ limit @x'@ 's range to @min@ ~ @max@.
rangeCut :: Int -> Int -> Int -> Int
{-# INLINE rangeCut #-}
rangeCut !r !min' !max' | r < min' = min'
                        | r > max' = max'
                        | otherwise = r


--------------------------------------------------------------------------------

-- | /O(1)/ Extract the first element of a vector.
--
-- Throw 'EmptyVector' if vector is empty.
head :: (Vec v a, HasCallStack) => v a -> a
{-# INLINE head #-}
head (Vec arr s l)
    | l <= 0    = errorEmptyVector
    | otherwise = indexArr arr s

-- | /O(1)/ Extract the elements after the head of a vector.
--
-- Throw 'EmptyVector' if vector is empty.
tail :: (Vec v a, HasCallStack) => v a -> v a
{-# INLINE tail #-}
tail (Vec arr s l)
    | l <= 0    = errorEmptyVector
    | otherwise = fromArr arr (s+1) (l-1)

-- | /O(1)/ Extract the elements before of the last one.
--
-- Throw 'EmptyVector' if vector is empty.
init :: (Vec v a, HasCallStack) => v a -> v a
{-# INLINE init #-}
init (Vec arr s l)
    | l <= 0    = errorEmptyVector
    | otherwise = fromArr arr s (l-1)

-- | /O(1)/ Extract the last element of a vector.
--
-- Throw 'EmptyVector' if vector is empty.
last :: (Vec v a, HasCallStack) => v a -> a
{-# INLINE last #-}
last (Vec arr s l)
    | l <= 0    = errorEmptyVector
    | otherwise = indexArr arr (s+l-1)

-- | /O(1)/ Index array element.
--
-- Throw 'IndexOutOfVectorRange' if index outside of the vector.
index :: (Vec v a, HasCallStack) => v a -> Int -> a
{-# INLINE index #-}
index (Vec arr s l) i | i < 0 || i >= l = errorOutRange i
                      | otherwise       = arr `indexArr` (s + i)

-- | /O(1)/ Index array element.
--
-- Throw 'IndexOutOfVectorRange' if index outside of the vector.
indexM :: (Vec v a, Monad m, HasCallStack) => v a -> Int -> m a
{-# INLINE indexM #-}
indexM (Vec arr s l) i | i < 0 || i >= l = errorOutRange i
                       | otherwise       = arr `indexArrM` (s + i)

-- | /O(n)/ Modify vector's element under given index.
--
-- Throw 'IndexOutOfVectorRange' if index outside of the vector.
--
modifyIndex :: (Vec v a, HasCallStack) => v a -> Int -> (a -> a) -> v a
{-# INLINE modifyIndex #-}
modifyIndex v@(Vec _ _ l) i f | i < 0 || i >= l = errorOutRange i
                         | otherwise       = unsafeModifyIndex v i f

-- | /O(n)/ Modify vector's element under given index.
--
-- Return original vector if index outside of the vector.
--
modifyIndexMaybe :: (Vec v a, HasCallStack) => v a -> Int -> (a -> a) -> v a
{-# INLINE modifyIndexMaybe #-}
modifyIndexMaybe v@(Vec _ _ l) i f | i < 0 || i >= l = v
                                   | otherwise       = unsafeModifyIndex v i f

-- | /O(n)/ insert element to vector under given index.
--
-- Throw 'IndexOutOfVectorRange' if index outside of the vector.
--
insertIndex :: (Vec v a, HasCallStack) => v a -> Int -> a -> v a
{-# INLINE insertIndex #-}
insertIndex v@(Vec _ _ l) i x | i < 0 || i > l = errorOutRange i
                              | otherwise      = unsafeInsertIndex v i x

-- | /O(n)/ insert element to vector under given index.
--
-- Return original vector if index outside of the vector.
--
insertIndexMaybe :: (Vec v a, HasCallStack) => v a -> Int -> a -> v a
{-# INLINE insertIndexMaybe #-}
insertIndexMaybe v@(Vec _ _ l) i x | i < 0 || i > l = v
                                   | otherwise      = unsafeInsertIndex v i x

-- | /O(n)/ Delete vector's element under given index.
--
-- Throw 'IndexOutOfVectorRange' if index outside of the vector.
--
deleteIndex :: (Vec v a, HasCallStack) => v a -> Int -> v a
{-# INLINE deleteIndex #-}
deleteIndex v@(Vec _ _ l) i | i < 0 || i >= l = errorOutRange i
                            | otherwise       = unsafeDeleteIndex v i

-- | /O(n)/ Delete vector's element under given index.
--
-- Return original vector if index outside of the vector.
--
deleteIndexMaybe :: (Vec v a, HasCallStack) => v a -> Int -> v a
{-# INLINE deleteIndexMaybe #-}
deleteIndexMaybe v@(Vec _ _ l) i | i < 0 || i >= l = v
                                 | otherwise       = unsafeDeleteIndex v i


-- | /O(1)/ Extract the first element of a vector.
--
-- Make sure vector is non-empty, otherwise segmentation fault await!
unsafeHead  :: Vec v a => v a -> a
{-# INLINE unsafeHead #-}
unsafeHead (Vec arr s l) = assert (l > 0) (indexArr arr s)

-- | /O(1)/ Extract the elements after the head of a vector.
--
-- Make sure vector is non-empty, otherwise segmentation fault await!
unsafeTail  :: Vec v a => v a -> v a
{-# INLINE unsafeTail #-}
unsafeTail (Vec arr s l) = assert (l > 0) (fromArr arr (s+1) (l-1))

-- | /O(1)/ Extract the elements before of the last one.
--
-- Make sure vector is non-empty, otherwise segmentation fault await!
unsafeInit  :: Vec v a => v a -> v a
{-# INLINE unsafeInit #-}
unsafeInit (Vec arr s l) = assert (l > 0) (fromArr arr s (l-1))

-- | /O(1)/ Extract the last element of a vector.
--
-- Make sure vector is non-empty, otherwise segmentation fault await!
unsafeLast  :: Vec v a => v a -> a
{-# INLINE unsafeLast #-}
unsafeLast (Vec arr s l) = assert (l > 0) (indexArr arr (s+l-1))

-- | /O(1)/ Index array element.
--
-- Make sure index is in bound, otherwise segmentation fault await!
unsafeIndex :: Vec v a => v a -> Int -> a
{-# INLINE unsafeIndex #-}
unsafeIndex (Vec arr s _) i = indexArr arr (s + i)

-- | /O(1)/ Index array element.
--
-- Make sure index is in bound, otherwise segmentation fault await!
unsafeIndexM :: (Vec v a, Monad m) => v a -> Int -> m a
{-# INLINE unsafeIndexM #-}
unsafeIndexM (Vec arr s _) i = indexArrM arr (s + i)

-- | /O(n)/ Modify vector's element under given index.
--
-- Make sure index is in bound, otherwise segmentation fault await!
unsafeModifyIndex :: (Vec v a, HasCallStack) => v a -> Int -> (a -> a) -> v a
{-# INLINE unsafeModifyIndex #-}
unsafeModifyIndex (Vec arr s l) i f = Vec (modifyIndexArr arr s l i f) 0 l

-- | /O(n)/ Insert element to vector under given index.
--
-- Make sure index is in bound, otherwise segmentation fault await!
unsafeInsertIndex :: (Vec v a, HasCallStack) => v a -> Int -> a -> v a
{-# INLINE unsafeInsertIndex #-}
unsafeInsertIndex (Vec arr s l) i x = Vec (insertIndexArr arr s l i x) 0 (l+1)

-- | /O(n)/ Delete vector's element under given index.
--
-- Make sure index is in bound, otherwise segmentation fault await!
unsafeDeleteIndex :: (Vec v a, HasCallStack) => v a -> Int -> v a
{-# INLINE unsafeDeleteIndex #-}
unsafeDeleteIndex (Vec arr s l) i = Vec (deleteIndexArr arr s l i) 0 (l-1)

-- | /O(1)/ 'take' @n@, applied to a vector @xs@, returns the prefix
-- of @xs@ of length @n@.
--
-- Make sure n is smaller than vector's length, otherwise segmentation fault await!
unsafeTake :: Vec v a => Int -> v a -> v a
{-# INLINE unsafeTake #-}
unsafeTake n (Vec arr s l) = assert (0 <= n && n <= l) (fromArr arr s n)

-- | /O(1)/ 'drop' @n xs@ returns the suffix of @xs@ after the first @n@
-- elements.
--
-- Make sure n is smaller than vector's length, otherwise segmentation fault await!
unsafeDrop :: Vec v a => Int -> v a -> v a
{-# INLINE unsafeDrop #-}
unsafeDrop n (Vec arr s l) = assert (0 <= n && n <= l) (fromArr arr (s+n) (l-n))

--------------------------------------------------------------------------------

foreign import ccall unsafe "bytes.h hs_intersperse" c_intersperse ::
    MutableByteArray# RealWorld -> ByteArray# -> Int -> Int -> Word8 -> IO ()<|MERGE_RESOLUTION|>--- conflicted
+++ resolved
@@ -468,11 +468,7 @@
 splitWith f = go
   where
     go v@(Vec _ _ l)
-<<<<<<< HEAD
-        | l == 0    = []
-=======
         | l == 0    = [empty]
->>>>>>> 36505ee8
         | otherwise =
             let n = findIndex f v
             in if n == l
